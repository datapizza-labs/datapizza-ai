--- conflicted
+++ resolved
@@ -68,11 +68,9 @@
     # Tools
     "datapizza-ai-tools/duckduckgo",
     "datapizza-ai-tools/sqldatabase",
-<<<<<<< HEAD
-    "datapizza-ai-tools/web-fetch"
-=======
-    "datapizza-ai-tools/filesystem"
->>>>>>> 62dbbc80
+    "datapizza-ai-tools/filesystem",
+    "datapizza-ai-tools/web-fetch",
+
 ]
 
 [tool.uv.sources]
