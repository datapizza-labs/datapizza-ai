--- conflicted
+++ resolved
@@ -67,11 +67,8 @@
 
     # Tools
     "datapizza-ai-tools/duckduckgo",
-<<<<<<< HEAD
+    "datapizza-ai-tools/sqldatabase",
     "datapizza-ai-tools/filesystem"
-=======
-    "datapizza-ai-tools/sqldatabase"
->>>>>>> feb5669f
 ]
 
 [tool.uv.sources]
@@ -105,11 +102,9 @@
 
 # Tools
 datapizza-ai-tools-duckduckgo = {workspace = true}
-<<<<<<< HEAD
 datapizza-ai-tools-filesystem = {workspace = true}
-=======
 datapizza-ai-tools-sqldatabase = {workspace = true}
->>>>>>> feb5669f
+
 
 # Hatch build configuration
 [tool.hatch.build.targets.sdist]
